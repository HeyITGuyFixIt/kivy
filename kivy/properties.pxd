--- conflicted
+++ resolved
@@ -3,24 +3,15 @@
 cdef class Property:
     cdef str _name
     cdef int allownone
-<<<<<<< HEAD
-    cdef object defaultvalue
     cdef object errorvalue
     cdef object errorhandler
     cdef int errorvalue_set
-    cdef init_storage(self, dict storage)
-    cpdef link(self, object obj, str name)
-    cpdef link_deps(self, object obj, str name)
-    cpdef bind(self, obj, observer)
-    cpdef unbind(self, obj, observer)
-=======
     cdef public object defaultvalue
     cdef init_storage(self, EventDispatcher obj, dict storage)
     cpdef link(self, EventDispatcher obj, str name)
     cpdef link_deps(self, EventDispatcher obj, str name)
     cpdef bind(self, EventDispatcher obj, observer)
     cpdef unbind(self, EventDispatcher obj, observer)
->>>>>>> 0997e094
     cdef compare_value(self, a, b)
     cpdef set(self, EventDispatcher obj, value)
     cpdef get(self, EventDispatcher obj)

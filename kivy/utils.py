# pylint: disable=W0611
'''
Utils
=====

.. versionchanged:: 1.6.0
    The OrderedDict class has been removed. Use the collections.OrderedDict.

'''

__all__ = ('intersection', 'difference', 'strtotuple',
           'get_color_from_hex', 'get_hex_from_color', 'get_random_color',
           'is_color_transparent', 'boundary',
           'deprecated', 'SafeList',
           'interpolate', 'QueryDict',
           'platform', 'escape_markup', 'reify')

from os import environ
from sys import platform as _sys_platform
from re import match, split

_platform_android = None
_platform_ios = None


def boundary(value, minvalue, maxvalue):
    '''Limit a value between a minvalue and maxvalue.'''
    return min(max(value, minvalue), maxvalue)


def intersection(set1, set2):
    '''Return the intersection of 2 lists.'''
    return [s for s in set1 if s in set2]


def difference(set1, set2):
    '''Return the difference between 2 lists.'''
    return [s for s in set1 if s not in set2]


def interpolate(value_from, value_to, step=10):
    '''Interpolate between two values. This can be useful for smoothing some
    transitions. For example::

        # instead of setting directly
        self.pos = pos

        # use interpolate, and you'll have a nicer transition
        self.pos = interpolate(self.pos, new_pos)

    .. warning::
        These interpolations work only on lists/tuples/doubles with the same
        dimensions. No test is done to check the dimensions are the same.
    '''
    if type(value_from) in (list, tuple):
        out = []
        for x, y in zip(value_from, value_to):
            out.append(interpolate(x, y, step))
        return out
    else:
        return value_from + (value_to - value_from) / float(step)


def strtotuple(s):
    '''Convert a tuple string into a tuple
    with some security checks. Designed to be used
    with the eval() function::

        a = (12, 54, 68)
        b = str(a)         # return '(12, 54, 68)'
        c = strtotuple(b)  # return (12, 54, 68)

    '''
    # security
    if not match('^[,.0-9 ()\[\]]*$', s):
        raise Exception('Invalid characters in string for tuple conversion')
    # fast syntax check
    if s.count('(') != s.count(')'):
        raise Exception('Invalid count of ( and )')
    if s.count('[') != s.count(']'):
        raise Exception('Invalid count of [ and ]')
    r = eval(s)
    if type(r) not in (list, tuple):
        raise Exception('Conversion failed')
    return r


def get_color_from_hex(s):
    '''Transform a hex string color to a kivy
    :class:`~kivy.graphics.Color`.
    '''
    if s.startswith('#'):
        return get_color_from_hex(s[1:])

    value = [int(x, 16) / 255.
             for x in split('([0-9a-f]{2})', s.lower()) if x != '']
    if len(value) == 3:
        value.append(1)
    return value


def get_hex_from_color(color):
    '''Transform a kivy :class:`~kivy.graphics.Color` to a hex value::

        >>> get_hex_from_color((0, 1, 0))
        '#00ff00'
        >>> get_hex_from_color((.25, .77, .90, .5))
        '#3fc4e57f'

    .. versionadded:: 1.5.0
    '''
    return '#' + ''.join(['{0:02x}'.format(int(x * 255)) for x in color])


def get_random_color(alpha=1.0):
    '''Returns a random color (4 tuple).

    :Parameters:
        `alpha` : float, defaults to 1.0
            If alpha == 'random', a random alpha value is generated.
    '''
    from random import random
    if alpha == 'random':
        return [random(), random(), random(), random()]
    else:
        return [random(), random(), random(), alpha]


def is_color_transparent(c):
    '''Return True if the alpha channel is 0.'''
    if len(c) < 4:
        return False
    if float(c[3]) == 0.:
        return True
    return False


DEPRECATED_CALLERS = []


def deprecated(func):
    '''This is a decorator which can be used to mark functions
    as deprecated. It will result in a warning being emitted the first time
    the function is used.'''

    import inspect
    import functools

    @functools.wraps(func)
    def new_func(*args, **kwargs):
        file, line, caller = inspect.stack()[1][1:4]
        caller_id = "%s:%s:%s" % (file, line, caller)
        # We want to print deprecated warnings only once:
        if caller_id not in DEPRECATED_CALLERS:
            DEPRECATED_CALLERS.append(caller_id)
            warning = (
                'Call to deprecated function %s in %s line %d.'
                'Called from %s line %d'
                ' by %s().' % (
                    func.__name__,
                    func.__code__.co_filename,
                    func.__code__.co_firstlineno + 1,
                    file, line, caller))
            from kivy.logger import Logger
            Logger.warn(warning)
            if func.__doc__:
                Logger.warn(func.__doc__)
        return func(*args, **kwargs)
    return new_func


class SafeList(list):
    '''List with a clear() method.

    .. warning::
        Usage of the iterate() function will decrease your performance.
    '''

    def clear(self):
        del self[:]

    @deprecated
    def iterate(self, reverse=False):
        if reverse:
            return reversed(iter(self))
        return iter(self)


class QueryDict(dict):
    '''QueryDict is a dict() that can be queried with dot.

    .. versionadded:: 1.0.4

  ::

        d = QueryDict()
        # create a key named toto, with the value 1
        d.toto = 1
        # it's the same as
        d['toto'] = 1
    '''

    def __getattr__(self, attr):
        try:
            return self.__getitem__(attr)
        except KeyError:
            return super(QueryDict, self).__getattr__(attr)

    def __setattr__(self, attr, value):
        self.__setitem__(attr, value)


def format_bytes_to_human(size, precision=2):
    '''Format a bytes value to a human readable representation (B, KB, MB...).

    .. versionadded:: 1.0.8

    :Parameters:
        `size`: int
            Number that represents a bytes value
        `precision`: int, defaults to 2
            Precision after the comma

    Examples::

        >>> format_bytes_to_human(6463)
        '6.31 KB'
        >>> format_bytes_to_human(646368746541)
        '601.98 GB'

    '''
    size = int(size)
    fmt = '%%1.%df %%s' % precision
    for unit in ['B', 'KB', 'MB', 'GB', 'TB']:
        if size < 1024.0:
            return fmt % (size, unit)
        size /= 1024.0


class Platform(object):
    # refactored to class to allow module function to be replaced
    # with module variable
    _platform = None

    @deprecated
    def __call__(self):
        return self._get_platform()

    def __eq__(self, other):
        return other == self._get_platform()

    def __ne__(self, other):
        return other != self._get_platform()

    def __str__(self):
        return self._get_platform()

    def __repr__(self):
        return 'platform name: \'{platform}\' from: \n{instance}'.format(
            platform=self._get_platform(),
            instance=super(Platform, self).__repr__()
        )

    def __hash__(self):
        return self._get_platform().__hash__()

    def _get_platform(self):
        if self._platform is not None:
            return self._platform
        global _platform_ios, _platform_android

        if _platform_android is None:
            # ANDROID_ARGUMENT and ANDROID_PRIVATE are 2 environment variables
            # from python-for-android project
            _platform_android = 'ANDROID_ARGUMENT' in environ

        if _platform_ios is None:
            _platform_ios = (environ.get('KIVY_BUILD', '') == 'ios')

        # On android, _sys_platform return 'linux2', so prefer to check the
        # import of Android module than trying to rely on _sys_platform.
        if _platform_android is True:
            return 'android'
        elif _platform_ios is True:
            return 'ios'
        elif _sys_platform in ('win32', 'cygwin'):
            return 'win'
        elif _sys_platform == 'darwin':
            return 'macosx'
        elif _sys_platform[:5] == 'linux':
            return 'linux'
        return 'unknown'


platform = Platform()
'''
.. versionadded:: 1.3.0

Deprecated since 1.8.0:  Use platform as variable instaed of a function.\n
Calling platform() will return one of: *win*, *linux*, *android*, *macosx*,
*ios* or *unknown*.

.. versionchanged:: 1.8.0

`platform` also behaves like a regular variable in comparisons like so::

    from kivy import platform
    if platform == 'linux':
        do_linux_things()
    if platform() == 'linux': # triggers deprecation warning
        do_more_linux_things()
    foo = {'linux' : do_linux_things}
    foo[platform]() # calls do_linux_things
    p = platform # assigns to a module object
<<<<<<< HEAD
    if p is 'android':
=======
    if p == 'android':
>>>>>>> 6a33f2d8
        do_android_things()
    p += 'some string' # error!

'''


def escape_markup(text):
    '''
    Escape markup characters found in the text. Intended to be used when markup
    text is activated on the Label::

        untrusted_text = escape_markup('Look at the example [1]')
        text = '[color=ff0000]' + untrusted_text + '[/color]'
        w = Label(text=text, markup=True)

    .. versionadded:: 1.3.0
    '''
    return text.replace('[', '&bl;').replace(']', '&br;').replace('&', '&amp;')


class reify(object):
    '''
    Put the result of a method which uses this (non-data) descriptor decorator
    in the instance dict after the first call, effectively replacing the
    decorator with an instance variable.

    It acts like @property, except that the function is only ever called once;
    after that, the value is cached as a regular attribute. This gives you lazy
    attribute creation on objects that are meant to be immutable.

    Taken from the `Pyramid project <https://pypi.python.org/pypi/pyramid/>`_.
    '''

    def __init__(self, func):
        self.func = func
        self.__doc__ = func.__doc__

    def __get__(self, inst, cls):
        if inst is None:
            return self
        retval = self.func(inst)
        setattr(inst, self.func.__name__, retval)
        return retval<|MERGE_RESOLUTION|>--- conflicted
+++ resolved
@@ -312,11 +312,7 @@
     foo = {'linux' : do_linux_things}
     foo[platform]() # calls do_linux_things
     p = platform # assigns to a module object
-<<<<<<< HEAD
-    if p is 'android':
-=======
     if p == 'android':
->>>>>>> 6a33f2d8
         do_android_things()
     p += 'some string' # error!
 

--- conflicted
+++ resolved
@@ -288,7 +288,33 @@
     def __setattr__(self, attr, value):
         self.__setitem__(attr, value)
 
-<<<<<<< HEAD
+
+def format_bytes_to_human(size, precision=2):
+    '''Format a bytes number to human size (B, KB, MB...)
+
+    .. versionadded:: 1.0.8
+
+    :Parameters:
+        `size`: int
+            Number that represent a bytes number
+        `precision`: int
+            Precision after the comma
+
+    Examples::
+
+        >>> format_bytes_to_human(6463)
+        '6.31 KB'
+        >>> format_bytes_to_human(646368746541)
+        '601.98 GB'
+
+    '''
+    size = int(size)
+    fmt = '%%1.%df %%s' % precision
+    for unit in ['B', 'KB', 'MB', 'GB', 'TB']:
+        if size < 1024.0:
+            return fmt % (size, unit)
+        size /= 1024.0
+
 
 if platform == 'darwin':
     try:
@@ -323,7 +349,7 @@
             if ctx is None:
                 return None
             CGContextSetAllowsAntialiasing(ctx, True)
-            #CGContextSetAllowsFontSmoothing(ctx, True)
+            CGContextSetAllowsFontSmoothing(ctx, True)
             CGContextSetShouldSmoothFonts(ctx, True)
             CGContextSetShouldAntialias(ctx, True)
             CGContextSetInterpolationQuality(ctx, 3)
@@ -350,30 +376,3 @@
             return (w, h, imgtype, data)
     except:
         pass
-=======
-def format_bytes_to_human(size, precision=2):
-    '''Format a bytes number to human size (B, KB, MB...)
-
-    .. versionadded:: 1.0.8
-
-    :Parameters:
-        `size`: int
-            Number that represent a bytes number
-        `precision`: int
-            Precision after the comma
-
-    Examples::
-
-        >>> format_bytes_to_human(6463)
-        '6.31 KB'
-        >>> format_bytes_to_human(646368746541)
-        '601.98 GB'
-
-    '''
-    size = int(size)
-    fmt = '%%1.%df %%s' % precision
-    for unit in ['B', 'KB', 'MB', 'GB', 'TB']:
-        if size < 1024.0:
-            return fmt % (size, unit)
-        size /= 1024.0
->>>>>>> 7b2a3735

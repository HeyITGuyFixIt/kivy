#cython: c_string_type=unicode, c_string_encoding=utf8
'''
Shader
======

The :class:`Shader` class handles the compilation of the vertex and fragment
shader as well as the creation of the program in OpenGL.

.. todo::

    Include more complete documentation about the shader.

Header inclusion
----------------

.. versionadded:: 1.0.7

When you are creating a Shader, Kivy will always include default parameters. If
you don't want to rewrite this each time you want to customize / write a new
shader, you can add the "$HEADER$" token and it will be replaced by the
corresponding shader header.

Here is the header for the fragment Shader:

.. include:: ../../kivy/data/glsl/header.fs
    :literal:

And the header for vertex Shader:

.. include:: ../../kivy/data/glsl/header.vs
    :literal:


Single file glsl shader programs
--------------------------------

.. versionadded:: 1.6.0

To simplify shader management, the vertex and fragment shaders can be loaded
automatically from a single glsl source file (plain text). The file should
contain sections identified by a line starting with '---vertex' and
'---fragment' respectively (case insensitive), e.g.::

    // anything before a meaningful section such as this comment are ignored

    ---VERTEX SHADER--- // vertex shader starts here
    void main(){
        ...
    }

    ---FRAGMENT SHADER--- // fragment shader starts here
    void main(){
        ...
    }

The source property of the Shader should be set to the filename of a glsl
shader file (of the above format), e.g. `phong.glsl`
'''

__all__ = ('Shader', )

include "config.pxi"
include "common.pxi"
include "gl_debug_logger.pxi"

from os.path import join
from kivy.graphics.c_opengl cimport *
IF USE_OPENGL_DEBUG == 1:
    from kivy.graphics.c_opengl_debug cimport *
from kivy.graphics.vertex cimport vertex_attr_t
from kivy.graphics.transformation cimport Matrix
from kivy.graphics.context cimport get_context
from kivy.logger import Logger
from kivy.cache import Cache
from kivy import kivy_shader_dir
from kivy.graphics.opengl_utils cimport log_gl_error

cdef str header_vs = ''
cdef str header_fs = ''
cdef str default_vs = ''
cdef str default_fs = ''
with open(join(kivy_shader_dir, 'header.vs')) as fin:
    header_vs = fin.read()
with open(join(kivy_shader_dir, 'header.fs')) as fin:
    header_fs = fin.read()
with open(join(kivy_shader_dir, 'default.vs')) as fin:
    default_vs = fin.read()
with open(join(kivy_shader_dir, 'default.fs')) as fin:
    default_fs = fin.read()


cdef class ShaderSource:

    def __cinit__(self, shadertype):
        self.shader = -1
        self.shadertype = shadertype

    cdef set_source(self, char *source):
        cdef GLint success = 0
        cdef GLuint error, shader
        cdef str ctype, cacheid

        # XXX to ensure that shader is ok, read error state right now.
        glGetError()

        # create and compile
        shader = glCreateShader(self.shadertype)
        glShaderSource(shader, 1, <const_char_ptr*> &source, NULL)
        glCompileShader(shader)

        # show any messages
        ctype = 'vertex' if self.shadertype == GL_VERTEX_SHADER else 'fragment'
        self.process_message('%s shader' % ctype, self.get_shader_log(shader))

        # ensure compilation is ok
        glGetShaderiv(shader, GL_COMPILE_STATUS, &success)

        if success == GL_FALSE:
            error = glGetError()
            Logger.error('Shader: <%s> failed to compile (gl:%d)' % (
                ctype, error))
            glDeleteShader(shader)
            return

        Logger.debug('Shader: %s compiled successfully' % ctype.capitalize())
        self.shader = shader

    def __dealloc__(self):
        if self.shader != -1:
            get_context().dealloc_shader_source(self.shader)

    cdef int is_compiled(self):
        if self.shader != -1:
            return 1
        return 0

    cdef void process_message(self, str ctype, message):
        message = message.strip()
        if message:
            Logger.info('Shader: %s: <%s>' % (ctype, message))

    cdef get_shader_log(self, int shader):
        '''Return the shader log.
        '''
        cdef char *msg
        cdef bytes py_msg
        cdef int info_length
        glGetShaderiv(shader, GL_INFO_LOG_LENGTH, &info_length)
        if info_length <= 0:
            return ""
        msg = <char *>malloc(info_length * sizeof(char))
        if msg == NULL:
            return ""
        msg[0] = "\0"
        glGetShaderInfoLog(shader, info_length, NULL, msg)
        py_msg = msg
        free(msg)
        return py_msg


cdef class Shader:
    '''Create a vertex or fragment shader.

    :Parameters:
        `vs`: string, defaults to None
            Source code for vertex shader
        `fs`: string, defaults to None
            Source code for fragment shader
    '''
    def __cinit__(self):
        self._success = 0
        self.program = 0
        self.vertex_shader = None
        self.fragment_shader = None
        self.uniform_locations = dict()
        self.uniform_values = dict()

    def __init__(self, str vs=None, str fs=None, str source=None):
        self.program = glCreateProgram()
        if source:
            self.source = source
        else:
            self._source = None
            self.fs = fs
            self.vs = vs

    def __dealloc__(self):
        get_context().dealloc_shader(self)

    cdef void reload(self):
        # Note that we don't free previous created shaders. The current reload
        # is called only when the gl context is reseted. If we do it, we might
        # free newly created shaders (id collision)
        glUseProgram(0)

        # avoid shaders to be collected
        if self.vertex_shader:
            self.vertex_shader.shader = -1
            self.vertex_shader = None
        if self.fragment_shader:
            self.fragment_shader.shader = -1
            self.fragment_shader = None

        #self.uniform_values = dict()
        self.uniform_locations = dict()
        self._success = 0
        self._current_vertex_format = None
        self.program = glCreateProgram()
        self.fs = self.fs
        self.vs = self.vs

    cdef void use(self):
        '''Use the shader.
        '''
        glUseProgram(self.program)
        for k, v in self.uniform_values.iteritems():
            self.upload_uniform(k, v)
        IF USE_GLEW == 1:
            # XXX Very very weird bug. On virtualbox / win7 / glew, if we don't call
            # glFlush or glFinish or glGetIntegerv(GL_CURRENT_PROGRAM, ...), it seem
            # that the pipeline is broken, and we have glitch issue. In order to
            # prevent that on possible other hardware, i've (mathieu) prefered to
            # include a glFlush here. However, it could be nice to know exactly what
            # is going on. Even the glGetIntegerv() is not working here. Broken
            # driver on virtualbox / win7 ????
            # FIXME maybe include that instruction for glew usage only.
            glFlush()

    cdef void stop(self):
        '''Stop using the shader.
        '''
        glUseProgram(0)

    cdef int set_uniform(self, str name, value) except -1:
        if name in self.uniform_values and self.uniform_values[name] == value:
            return 0
        self.uniform_values[name] = value
        self.upload_uniform(name, value)
        return 0

    cdef int upload_uniform(self, str name, value) except -1:
        '''Pass a uniform variable to the shader.
        '''
        cdef long vec_size, index, x, y
        cdef int list_size
        cdef int loc, i1, i2, i3, i4
        cdef float f1, f2, f3, f4
        cdef tuple tuple_value
        cdef list list_value
        cdef GLfloat *float_list
        cdef GLint *int_list
        val_type = type(value)
        loc = self.uniform_locations.get(name, -1)
        if loc == -1:
            loc = self.get_uniform_loc(name)

        #Logger.debug('Shader: uploading uniform %s (loc=%d, value=%r)' % (name, loc, value))
        if loc == -1:
            #Logger.debug('Shader: -> ignored')
            return 0
        #Logger.debug('Shader: -> (gl:%d) %s' % (glGetError(), str(value)))

        if val_type is Matrix:
            self.upload_uniform_matrix(loc, value)
        elif val_type is int:
            glUniform1i(loc, value)
        elif val_type is float:
            glUniform1f(loc, value)
        elif val_type is list:
            list_value = value
            val_type = type(list_value[0])
            vec_size = len(list_value)
            if val_type is float:
                if vec_size == 2:
                    f1, f2 = list_value
                    glUniform2f(loc, f1, f2)
                elif vec_size == 3:
                    f1, f2, f3 = list_value
                    glUniform3f(loc, f1, f2, f3)
                elif vec_size == 4:
                    f1, f2, f3, f4 = list_value
                    glUniform4f(loc, f1, f2, f3, f4)
                else:
                    float_list = <GLfloat *>malloc(vec_size * sizeof(GLfloat))
                    if float_list is NULL:
                        raise MemoryError()
                    for index in xrange(vec_size):
                        float_list[index] = <GLfloat>list_value[index]
                    glUniform1fv(loc, <GLint>vec_size, float_list)
                    free(float_list)
            elif val_type is int:
                if vec_size == 2:
                    i1, i2 = list_value
                    glUniform2i(loc, i1, i2)
                elif vec_size == 3:
                    i1, i2, i3 = list_value
                    glUniform3i(loc, i1, i2, i3)
                elif vec_size == 4:
                    i1, i2, i3, i4 = list_value
                    glUniform4i(loc, i1, i2, i3, i4)
                else:
                    int_list = <int *>malloc(vec_size * sizeof(GLint))
                    if int_list is NULL:
                        raise MemoryError()
                    for index in xrange(vec_size):
                        int_list[index] = <GLint>list_value[index]
                    glUniform1iv(loc, <GLint>vec_size, int_list)
                    free(int_list)
            elif val_type is list:
                list_size = <int>len(value)
                vec_size = len(value[0])
                val_type = type(value[0][0])
                if val_type is float:
                    float_list = <GLfloat *>malloc(
                            list_size * vec_size * sizeof(GLfloat))
                    if float_list is NULL:
                        raise MemoryError()
                    for x in xrange(list_size):
                        for y in xrange(vec_size):
                            float_list[vec_size * x + y] = <GLfloat>value[x][y]
                    if vec_size == 2:
                        glUniform2fv(loc, list_size, float_list)
                    elif vec_size == 3:
                        glUniform3fv(loc, list_size, float_list)
                    elif vec_size == 4:
                        glUniform4fv(loc, list_size, float_list)
                    else:
                        Logger.debug(
                            'Shader: unsupported {}x{} float array'.format(
                            list_size, vec_size))
                    free(float_list)
                elif val_type is int:
                    int_list = <GLint *>malloc(
                            list_size * vec_size * sizeof(GLint))
                    if int_list is NULL:
                        raise MemoryError()
                    for x in xrange(list_size):
                        for y in xrange(vec_size):
                            int_list[vec_size * x + y] = <GLint>value[x][y]
                    if vec_size == 2:
                        glUniform2iv(loc, list_size, int_list)
                    elif vec_size == 3:
                        glUniform3iv(loc, list_size, int_list)
                    elif vec_size == 4:
                        glUniform4iv(loc, list_size, int_list)
                    else:
                        Logger.debug(
                            'Shader: unsupported {}x{} int array'.format(
                            list_size, vec_size))
                    free(int_list)
        elif val_type is tuple:
            tuple_value = value
            val_type = type(tuple_value[0])
            vec_size = len(tuple_value)
            if val_type is float:
                if vec_size == 2:
                    f1, f2 = tuple_value
                    glUniform2f(loc, f1, f2)
                elif vec_size == 3:
                    f1, f2, f3 = tuple_value
                    glUniform3f(loc, f1, f2, f3)
                elif vec_size == 4:
                    f1, f2, f3, f4 = tuple_value
                    glUniform4f(loc, f1, f2, f3, f4)
            elif val_type is int:
                if vec_size == 2:
                    i1, i2 = tuple_value
                    glUniform2i(loc, i1, i2)
                elif vec_size == 3:
                    i1, i2, i3 = tuple_value
                    glUniform3i(loc, i1, i2, i3)
                elif vec_size == 4:
                    i1, i2, i3, i4 = tuple_value
                    glUniform4i(loc, i1, i2, i3, i4)
            elif val_type is list:
                list_size = <int>len(value)
                vec_size = len(value[0])
                val_type = type(value[0][0])
                if val_type is float:
                    float_list = <GLfloat *>malloc(
                            list_size * vec_size * sizeof(GLfloat))
                    if float_list is NULL:
                        raise MemoryError()
                    for x in xrange(list_size):
                        for y in xrange(vec_size):
                            float_list[vec_size * x + y] = <GLfloat>value[x][y]
                    if vec_size == 2:
                        glUniform2fv(loc, list_size, float_list)
                    elif vec_size == 3:
                        glUniform3fv(loc, list_size, float_list)
                    elif vec_size == 4:
                        glUniform4fv(loc, list_size, float_list)
                    else:
                        Logger.debug(
                            'Shader: unsupported {}x{} float array'.format(
                            list_size, vec_size))
                    free(float_list)
                elif val_type is int:
                    int_list = <GLint *>malloc(
                            list_size * vec_size * sizeof(GLint))
                    if int_list is NULL:
                        raise MemoryError()
                    for x in xrange(list_size):
                        for y in xrange(vec_size):
                            int_list[vec_size * x + y] = <GLint>value[x][y]
                    if vec_size == 2:
                        glUniform2iv(loc, list_size, int_list)
                    elif vec_size == 3:
                        glUniform3iv(loc, list_size, int_list)
                    elif vec_size == 4:
                        glUniform4iv(loc, list_size, int_list)
                    else:
                        Logger.debug(
                            'Shader: unsupported {}x{} int array'.format(
                            list_size, vec_size))
                    free(int_list)
        else:
            raise Exception('for <%s>, type not handled <%s>' % (name, val_type))
        return 0

    cdef void upload_uniform_matrix(self, int loc, Matrix value):
        cdef GLfloat mat[16]
        for x in xrange(16):
            mat[x] = <GLfloat>value.mat[x]
        glUniformMatrix4fv(loc, 1, False, mat)

    cdef int get_uniform_loc(self, str name) except *:
        cdef bytes c_name = name.encode('utf-8')
        cdef int loc = glGetUniformLocation(self.program, c_name)
        log_gl_error(
            'Shader.get_uniform_loc-glGetUniformLocation ({name})'.format(
<<<<<<< HEAD
            name=name))
=======
                name=name))
>>>>>>> e982a8a5
        self.uniform_locations[name] = loc
        return loc

    cdef void bind_vertex_format(self, VertexFormat vertex_format):
        cdef unsigned int i
        cdef vertex_attr_t *attr
        cdef bytes name

        # if the current vertex format used in the shader is the current one, do
        # nothing.
        # the same vertex format might be used by others shaders, so the
        # attr.index would not be accurate. we need to update it as well.
        if vertex_format and self._current_vertex_format is vertex_format and \
                vertex_format.last_shader is self:
            return

        # unbind the previous vertex format
        if self._current_vertex_format:
            for i in xrange(self._current_vertex_format.vattr_count):
                attr = &self._current_vertex_format.vattr[i]
                if attr.per_vertex == 0:
                    continue
                glDisableVertexAttribArray(attr.index)

        # bind the new vertex format
        if vertex_format:
            vertex_format.last_shader = self
            for i in xrange(vertex_format.vattr_count):
                attr = &vertex_format.vattr[i]
                if attr.per_vertex == 0:
                    continue
                name = <bytes>attr.name
                attr.index = glGetAttribLocation(self.program, <char *>name)
                glEnableVertexAttribArray(attr.index)

        # save for the next run.
        self._current_vertex_format = vertex_format

    cdef int build(self) except -1:
        self.build_vertex()
        self.build_fragment()
        return 0

    cdef int build_vertex(self, int link=1) except -1:
        if self.vertex_shader is not None:
            glDetachShader(self.program, self.vertex_shader.shader)
            self.vertex_shader = None
        self.vertex_shader = self.compile_shader(self.vert_src, GL_VERTEX_SHADER)
        if self.vertex_shader is not None:
            glAttachShader(self.program, self.vertex_shader.shader)
        if link:
            self.link_program()
        return 0

    cdef int build_fragment(self, int link=1) except -1:
        if self.fragment_shader is not None:
            glDetachShader(self.program, self.fragment_shader.shader)
            self.fragment_shader = None
        self.fragment_shader = self.compile_shader(self.frag_src, GL_FRAGMENT_SHADER)
        if self.fragment_shader is not None:
            glAttachShader(self.program, self.fragment_shader.shader)
        if link:
            self.link_program()

    cdef int link_program(self) except -1:
        if self.vertex_shader is None or self.fragment_shader is None:
            return 0

        # XXX to ensure that shader is ok, read error state right now.
        glGetError()

        glLinkProgram(self.program)
        self.process_message('program', self.get_program_log(self.program))
        self.uniform_locations = dict()
        error = glGetError()
        if error:
            Logger.error('Shader: GL error %d' % error)
        if not self.is_linked():
            self._success = 0
            raise Exception('Shader didnt link, check info log.')
        self._success = 1
        return 0

    cdef int is_linked(self):
        cdef GLint result = 0
        glGetProgramiv(self.program, GL_LINK_STATUS, &result)
        if result == GL_TRUE:
            return 1
        return 0

    cdef ShaderSource compile_shader(self, str source, int shadertype):
        cdef ShaderSource shader
        cdef str ctype, cacheid
        cdef bytes b_source = source.encode('utf-8')

        ctype = 'vertex' if shadertype == GL_VERTEX_SHADER else 'fragment'

        # try to check if the shader exist in the Cache first
        cacheid = '%s|%s' % (ctype, source)
        shader = Cache.get('kv.shader', cacheid)
        if shader is not None:
            return shader

        shader = ShaderSource(shadertype)
        shader.set_source(b_source)
        if shader.is_compiled() == 0:
            self._success = 0
            return None

        Cache.append('kv.shader', cacheid, shader)
        return shader

    cdef get_program_log(self, shader):
        '''Return the program log.'''
        cdef char msg[2048]
        cdef GLsizei length
        msg[0] = '\0'
        glGetProgramInfoLog(shader, 2048, &length, msg)
        # XXX don't use the msg[:length] as a string directly, or the unicode
        # will fail on shitty driver. Ie, some Intel drivers return a static
        # unitialized string of length 40, with just a content of "Success.\n\0"
        # Trying to decode data after \0 will just fail. So use bytes, and
        # convert only the part before \0.
        # XXX Also, we cannot use directly msg as a python string, as some
        # others drivers doesn't include a \0 (which is great.)
        cdef bytes ret = msg[:length]
        return ret.split(b'\0')[0].decode('utf-8')

    cdef void process_message(self, str ctype, message):
        message = message.strip()
        if message:
            Logger.info('Shader: %s: <%s>' % (ctype, message))

    #
    # Python access
    #

    property source:
        '''glsl  source code.

        source should be the filename of a glsl shader that contains both the
        vertex and fragment shader sourcecode, each designated by a section
        header consisting of one line starting with either "--VERTEX" or
        "--FRAGMENT" (case insensitive).

        .. versionadded:: 1.6.0
        '''
        def __get__(self):
            return self._source
        def __set__(self, object source):
            self._source = source
            if source is None:
                self.vs = None
                self.fs = None
                return
            self.vert_src = ""
            self.frag_src = ""
            glsl_source = "\n"
            Logger.info('Shader: Read <{}>'.format(self._source))
            with open(self._source) as fin:
                glsl_source += fin.read()
            sections = glsl_source.split('\n---')
            for section in sections:
                lines = section.split('\n')
                if lines[0].lower().startswith("vertex"):
                    _vs = '\n'.join(lines[1:])
                    self.vert_src = _vs.replace('$HEADER$', header_vs)
                if lines[0].lower().startswith("fragment"):
                    _fs = '\n'.join(lines[1:])
                    self.frag_src = _fs.replace('$HEADER$', header_fs)
            self.build_vertex(0)
            self.build_fragment(0)
            self.link_program()

    property vs:
        '''Vertex shader source code.

        If you set a new vertex shader code source, it will be automatically
        compiled and will replace the current vertex shader.
        '''
        def __get__(self):
            return self.vert_src
        def __set__(self, object source):
            if source is None:
                source = default_vs
            source = source.replace('$HEADER$', header_vs)
            self.vert_src = source
            self.build_vertex()

    property fs:
        '''Fragment shader source code.

        If you set a new fragment shader code source, it will be automatically
        compiled and will replace the current fragment shader.
        '''
        def __get__(self):
            return self.frag_src
        def __set__(self, object source):
            if source is None:
                source = default_fs
            source = source.replace('$HEADER$', header_fs)
            self.frag_src = source
            self.build_fragment()

    property success:
        '''Indicate whether the shader loaded successfully and is ready for
        usage or not.
        '''
        def __get__(self):
            return self._success<|MERGE_RESOLUTION|>--- conflicted
+++ resolved
@@ -73,7 +73,6 @@
 from kivy.logger import Logger
 from kivy.cache import Cache
 from kivy import kivy_shader_dir
-from kivy.graphics.opengl_utils cimport log_gl_error
 
 cdef str header_vs = ''
 cdef str header_fs = ''
@@ -429,11 +428,7 @@
         cdef int loc = glGetUniformLocation(self.program, c_name)
         log_gl_error(
             'Shader.get_uniform_loc-glGetUniformLocation ({name})'.format(
-<<<<<<< HEAD
             name=name))
-=======
-                name=name))
->>>>>>> e982a8a5
         self.uniform_locations[name] = loc
         return loc
 

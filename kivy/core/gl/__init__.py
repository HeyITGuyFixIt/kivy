--- conflicted
+++ resolved
@@ -56,18 +56,12 @@
             Logger.critical(msg)
             msgbox(msg)
 
-<<<<<<< HEAD
-        Logger.info('GL: Shading version <{0}>'.format(
-            glGetString(GL_SHADING_LANGUAGE_VERSION).decode('utf-8')))
-        Logger.info('GL: Texture max size <{0}>'.format(
-=======
         if platform() != 'android':
             # XXX in the android emulator (latest version at 22 march 2013),
             # this call was segfaulting the gl stack.
-            Logger.info('GL: Shading version <%s>' % str(
-                glGetString(GL_SHADING_LANGUAGE_VERSION)))
-        Logger.info('GL: Texture max size <%s>' % str(
->>>>>>> 07ad3a48
+            Logger.info('GL: Shading version <{0}>'.format(
+                glGetString(GL_SHADING_LANGUAGE_VERSION).decode('utf-8')))
+        Logger.info('GL: Texture max size <{0}>'.format(
             glGetIntegerv(GL_MAX_TEXTURE_SIZE)[0]))
         Logger.info('GL: Texture max units <{0}>'.format(
             glGetIntegerv(GL_MAX_TEXTURE_IMAGE_UNITS)[0]))
